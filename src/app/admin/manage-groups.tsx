<<<<<<< HEAD
import React, { useState } from 'react';
=======
import React, { useState, useCallback } from 'react';
>>>>>>> af15f6d6
import {
  View,
  StyleSheet,
  ScrollView,
<<<<<<< HEAD
  Alert,
  TouchableOpacity,
=======
  RefreshControl,
  Alert,
  TouchableOpacity,
  FlatList,
  Platform,
>>>>>>> af15f6d6
} from 'react-native';
import { Text } from '@/components/ui/Text';
import {
  AdminAccessibilityLabels,
  ScreenReaderUtils,
} from '@/utils/accessibility';
import { useQuery, useQueryClient } from '@tanstack/react-query';
import { useAuthStore } from '@/stores/auth';
import { type GroupWithAdminDetails } from '@/services/admin';
import { adminServiceWrapper } from '@/services/adminServiceWrapper';
import { ADMIN_CACHE_CONFIGS, ADMIN_QUERY_KEYS } from '@/utils/adminCache';
import { LoadingSpinner } from '@/components/ui/LoadingSpinner';
import { ErrorMessage } from '@/components/ui/ErrorMessage';
import { Button } from '@/components/ui/Button';
import { Badge } from '@/components/ui/Badge';
import { Avatar } from '@/components/ui/Avatar';
import { Card } from '@/components/ui/Card';
import { AdminConfirmations } from '@/components/ui/ConfirmationDialog';
import { AdminErrorBoundary } from '@/components/ui/AdminErrorBoundary';
import { ChurchAdminOnly } from '@/components/ui/RoleBasedRender';
import { AdminPageLayout } from '@/components/admin/AdminHeader';
import { AdminHelp } from '@/components/admin/AdminOnboarding';
import { AdminNavigation } from '@/utils/adminNavigation';
import { useAdminNotifications } from '@/hooks/useNotifications';

interface GroupManagementCardProps {
  group: GroupWithAdminDetails;
  onApprove: (groupId: string) => void;
  onDecline: (groupId: string) => void;
  onClose: (groupId: string) => void;
  onViewMembers: (group: GroupWithAdminDetails) => void;
  isLoading?: boolean;
}

function GroupManagementCard({
  group,
  onApprove,
  onDecline,
  onClose,
  onViewMembers,
  isLoading = false,
}: GroupManagementCardProps) {
  const getStatusVariant = (
    status: string
  ): 'success' | 'warning' | 'error' | 'secondary' => {
    switch (status) {
      case 'approved':
        return 'success';
      case 'pending':
        return 'warning';
      case 'denied':
        return 'error';
      case 'closed':
      default:
        return 'secondary';
    }
  };

  const getStatusText = (status: string) => {
    switch (status) {
      case 'pending':
        return 'Pending';
      case 'approved':
        return 'Approved';
      case 'denied':
        return 'Denied';
      case 'closed':
        return 'Closed';
      default:
        return status;
    }
  };

  return (
    <Card style={styles.groupCard}>
      <View style={styles.groupHeader}>
        <View style={styles.groupInfo}>
          <Text style={styles.groupTitle}>{group.title}</Text>
          <Badge
            variant={getStatusVariant(group.status)}
            size="small"
            style={styles.statusBadge}
          >
            {getStatusText(group.status)}
          </Badge>
        </View>
        <TouchableOpacity
          style={styles.viewMembersButton}
          onPress={() => onViewMembers(group)}
        >
          <Text style={styles.viewMembersText}>
            {group.member_count || 0} members
          </Text>
        </TouchableOpacity>
      </View>

      <Text
        style={styles.groupDescription}
        numberOfLines={2}
        accessibilityLabel={`Description: ${group.description}`}
      >
        {group.description}
      </Text>

      <View style={styles.groupDetails}>
        <Text style={styles.detailText}>
          📅 {group.meeting_day} at {group.meeting_time}
        </Text>
        {group.location && (
          <Text style={styles.detailText}>
            📍{' '}
            {typeof group.location === 'string'
              ? group.location
              : group.location?.address || ''}
          </Text>
        )}
      </View>

      {group.creator && (
        <View style={styles.creatorInfo}>
          <Avatar
            size={24}
            imageUrl={group.creator.avatar_url || undefined}
            name={group.creator.name || undefined}
          />
          <Text style={styles.creatorText}>
            Created by {group.creator.name}
          </Text>
        </View>
      )}

      <View style={styles.actionButtons}>
        {group.status === 'pending' && (
          <>
            <Button
              title="Approve"
              onPress={() => onApprove(group.id)}
              variant="primary"
              size="small"
              style={styles.actionButton}
              disabled={isLoading}
              accessibilityLabel={AdminAccessibilityLabels.adminAction(
                'Approve',
                'group',
                group.title
              )}
              accessibilityHint="Double tap to approve this group request"
            />
            <Button
              title="Decline"
              onPress={() => onDecline(group.id)}
              variant="error"
              size="small"
              style={styles.actionButton}
              disabled={isLoading}
              accessibilityLabel={AdminAccessibilityLabels.adminAction(
                'Decline',
                'group',
                group.title
              )}
              accessibilityHint="Double tap to decline this group request"
            />
          </>
        )}
        {group.status === 'approved' && (
          <Button
            title="Close Group"
            onPress={() => onClose(group.id)}
            variant="secondary"
            size="small"
            style={styles.actionButton}
            disabled={isLoading}
            accessibilityLabel={AdminAccessibilityLabels.adminAction(
              'Close',
              'group',
              group.title
            )}
            accessibilityHint="Double tap to close this active group"
          />
        )}
      </View>
    </Card>
  );
}

interface GroupMembersModalProps {
  visible: boolean;
  group: GroupWithAdminDetails | null;
  onClose: () => void;
}

function GroupMembersModal({
  visible,
  group,
  onClose,
}: GroupMembersModalProps) {
  if (!visible || !group) return null;

  return (
    <View style={styles.modalOverlay}>
      <View style={styles.modalContent}>
        <View style={styles.modalHeader}>
          <Text style={styles.modalTitle}>{group.title} Members</Text>
          <TouchableOpacity onPress={onClose} style={styles.closeButton}>
            <Text style={styles.closeButtonText}>✕</Text>
          </TouchableOpacity>
        </View>

        <ScrollView style={styles.membersList}>
          {group.memberships && group.memberships.length > 0 ? (
            group.memberships
              .filter((membership: any) => membership.status === 'active')
              .map((membership: any) => (
                <View key={membership.id} style={styles.memberItem}>
                  <Avatar
                    size={40}
                    imageUrl={membership.user?.avatar_url}
                    name={membership.user?.name}
                  />
                  <View style={styles.memberInfo}>
                    <Text style={styles.memberName}>
                      {membership.user?.name || 'Unknown User'}
                    </Text>
                    <Text style={styles.memberRole}>
                      {membership.role.charAt(0).toUpperCase() +
                        membership.role.slice(1)}
                    </Text>
                  </View>
                  <Text style={styles.joinDate}>
                    {new Date(membership.joined_at).toLocaleDateString()}
                  </Text>
                </View>
              ))
          ) : (
            <Text style={styles.noMembersText}>No active members</Text>
          )}
        </ScrollView>

        <Button
          title="Close"
          onPress={onClose}
          variant="secondary"
          style={styles.modalCloseButton}
        />
      </View>
    </View>
  );
}

export default function ManageGroupsScreen() {
  const { user, userProfile } = useAuthStore();
  const queryClient = useQueryClient();
  const [selectedGroup, setSelectedGroup] =
    useState<GroupWithAdminDetails | null>(null);
  const [showMembersModal, setShowMembersModal] = useState(false);
  const [showHelp, setShowHelp] = useState(false);
  const [actionLoading, setActionLoading] = useState(false);
  const [confirmationDialog, setConfirmationDialog] = useState<{
    visible: boolean;
    type: 'approve' | 'decline' | 'close' | null;
    group: GroupWithAdminDetails | null;
  }>({
    visible: false,
    type: null,
    group: null,
  });

  // Local filters for group status
  const [statusFilter, setStatusFilter] = useState<
    'all' | 'pending' | 'approved' | 'closed'
  >('all');

  // Get admin notifications
  const { notificationCounts, refreshNotifications } = useAdminNotifications(
    user?.id
  );

  // Simple query without complex features
  const {
    data: groups,
    isLoading,
    error,
    refetch,
  } = useQuery({
    queryKey: ADMIN_QUERY_KEYS.churchGroups(userProfile?.church_id || '', true),
    queryFn: async () => {
      if (!userProfile?.church_id) throw new Error('No church ID found');
      const result = await adminServiceWrapper.getChurchGroups(
        userProfile.church_id,
        true,
        { context: { screen: 'manage-groups' } }
      );
      if (result.error) throw result.error;
      return result.data || [];
    },
    enabled: !!userProfile?.church_id,
    ...ADMIN_CACHE_CONFIGS.CHURCH_GROUPS,
  });

  // Derive visible groups from status filter
  const visibleGroups = React.useMemo(() => {
    const base = Array.isArray(groups) ? groups : [];
    if (statusFilter === 'all') return base;
    return base.filter((g: any) => g.status === statusFilter);
  }, [groups, statusFilter]);

  // Simple action handlers
  const handleApprove = async (groupId: string) => {
    if (!user?.id) {
      Alert.alert('Error', 'User not found');
      return;
    }

    const group = groups?.find((g) => g.id === groupId);
    if (!group) return;

    setConfirmationDialog({
      visible: true,
      type: 'approve',
      group,
    });
  };

  const executeApprove = async () => {
    if (!user?.id || !confirmationDialog.group) return;

    setActionLoading(true);
    try {
      const result = await adminServiceWrapper.approveGroup(
        confirmationDialog.group.id,
        user.id,
        undefined,
        {
          context: {
            action: 'approve',
            groupId: confirmationDialog.group.id,
          },
        }
      );
      if (result.error) throw result.error;

      ScreenReaderUtils.announceForAccessibility(
        `Group ${confirmationDialog.group.title} has been approved`
      );

      Alert.alert('Success', 'Group approved successfully');

      queryClient.invalidateQueries({
        queryKey: ADMIN_QUERY_KEYS.churchGroups(
          userProfile?.church_id || '',
          true
        ),
      });
      refreshNotifications();

      setConfirmationDialog({
        visible: false,
        type: null,
        group: null,
      });
    } catch (error: any) {
      Alert.alert('Error', error.message || 'Failed to approve group');
    } finally {
      setActionLoading(false);
    }
  };

  const handleDecline = async (groupId: string) => {
    if (!user?.id) {
      Alert.alert('Error', 'User not found');
      return;
    }

    const group = groups?.find((g) => g.id === groupId);
    if (!group) return;

    setConfirmationDialog({
      visible: true,
      type: 'decline',
      group,
    });
  };

  const executeDecline = async () => {
    if (!user?.id || !confirmationDialog.group) return;

    setActionLoading(true);
    try {
      const result = await adminServiceWrapper.declineGroup(
        confirmationDialog.group.id,
        user.id,
        undefined,
        {
          context: {
            action: 'decline',
            groupId: confirmationDialog.group.id,
          },
        }
      );
      if (result.error) throw result.error;

      Alert.alert('Success', 'Group declined successfully');

      queryClient.invalidateQueries({
        queryKey: ADMIN_QUERY_KEYS.churchGroups(
          userProfile?.church_id || '',
          true
        ),
      });
      refreshNotifications();

      setConfirmationDialog({
        visible: false,
        type: null,
        group: null,
      });
    } catch (error: any) {
      Alert.alert('Error', error.message || 'Failed to decline group');
    } finally {
      setActionLoading(false);
    }
  };

  const handleClose = async (groupId: string) => {
    if (!user?.id) {
      Alert.alert('Error', 'User not found');
      return;
    }

    const group = groups?.find((g) => g.id === groupId);
    if (!group) return;

    setConfirmationDialog({
      visible: true,
      type: 'close',
      group,
    });
  };

  const executeClose = async () => {
    if (!user?.id || !confirmationDialog.group) return;

    setActionLoading(true);
    try {
      const result = await adminServiceWrapper.closeGroup(
        confirmationDialog.group.id,
        user.id,
        undefined,
        {
          context: {
            action: 'close',
            groupId: confirmationDialog.group.id,
          },
        }
      );
      if (result.error) throw result.error;

      Alert.alert('Success', 'Group closed successfully');

      queryClient.invalidateQueries({
        queryKey: ADMIN_QUERY_KEYS.churchGroups(
          userProfile?.church_id || '',
          true
        ),
      });
      refreshNotifications();

      setConfirmationDialog({
        visible: false,
        type: null,
        group: null,
      });
    } catch (error: any) {
      Alert.alert('Error', error.message || 'Failed to close group');
    } finally {
      setActionLoading(false);
    }
  };

  const handleViewMembers = (group: GroupWithAdminDetails) => {
    setSelectedGroup(group);
    setShowMembersModal(true);
  };

  const renderConfirmationDialog = () => {
    if (!confirmationDialog.visible || !confirmationDialog.group) return null;

    const { type, group } = confirmationDialog;

    switch (type) {
      case 'approve':
        return AdminConfirmations.approveGroup(
          group.title,
          executeApprove,
          () =>
            setConfirmationDialog({
              visible: false,
              type: null,
              group: null,
            }),
          actionLoading
        );
      case 'decline':
        return AdminConfirmations.declineGroup(
          group.title,
          executeDecline,
          () =>
            setConfirmationDialog({
              visible: false,
              type: null,
              group: null,
            }),
          actionLoading
        );
      case 'close':
        return AdminConfirmations.closeGroup(
          group.title,
          group.member_count || 0,
          executeClose,
          () =>
            setConfirmationDialog({
              visible: false,
              type: null,
              group: null,
            }),
          actionLoading
        );
      default:
        return null;
    }
  };

  if (error) {
    return (
      <AdminPageLayout
        title="Manage Groups"
        subtitle="Review and manage church groups"
        onHelpPress={() => setShowHelp(true)}
      >
        <View style={styles.errorContainer}>
          <ErrorMessage error={error} onRetry={refetch} />
        </View>
      </AdminPageLayout>
    );
  }

  return (
    <ChurchAdminOnly
      fallback={
        <AdminPageLayout
          title="Manage Groups"
          subtitle="Review and manage church groups"
          showHelpButton={false}
        >
          <View style={styles.errorContainer}>
            <ErrorMessage
              error={
                new Error(
                  'You do not have permission to access this page. Church admin role required.'
                )
              }
              onRetry={() => AdminNavigation.goBack()}
            />
          </View>
        </AdminPageLayout>
      }
    >
      <AdminErrorBoundary>
        <AdminPageLayout
          title="Manage Groups"
          subtitle="Review and manage church groups"
          notificationCount={notificationCounts.group_requests}
          onHelpPress={() => setShowHelp(true)}
          breadcrumbs={AdminNavigation.getBreadcrumbs('/admin/manage-groups')}
        >
          {isLoading ? (
            <View style={styles.loadingContainer}>
              <LoadingSpinner size="large" />
              <Text style={styles.loadingText}>Loading groups...</Text>
            </View>
          ) : (
            <ScrollView
              style={styles.content}
              showsVerticalScrollIndicator={false}
            >
              {/* Simple refresh button instead of RefreshControl */}
              <TouchableOpacity
                style={styles.refreshButton}
                onPress={() => {
                  refetch();
                  refreshNotifications();
                }}
              >
                <Text style={styles.refreshButtonText}>🔄 Refresh</Text>
              </TouchableOpacity>

              {groups && groups.length > 0 ? (
                <>
                  <View style={styles.summary}>
                    <Text style={styles.summaryText}>
                      {groups.length} total groups
                    </Text>
                    <Text style={styles.summaryText}>
                      {groups.filter((g) => g.status === 'pending').length}{' '}
                      pending approval
                    </Text>
                  </View>

                  <View
                    style={{ flexDirection: 'row', gap: 8, marginBottom: 12 }}
                  >
                    {(['all', 'pending', 'approved', 'closed'] as const).map(
                      (key) => (
                        <TouchableOpacity
                          key={key}
                          style={[
                            styles.filterChip,
                            statusFilter === key && styles.filterChipActive,
                          ]}
                          onPress={() => setStatusFilter(key)}
                        >
                          <Text
                            style={
                              statusFilter === key
                                ? [
                                    styles.filterChipText,
                                    styles.filterChipTextActive,
                                  ]
                                : styles.filterChipText
                            }
                          >
                            {key.charAt(0).toUpperCase() + key.slice(1)}
                          </Text>
                        </TouchableOpacity>
                      )
                    )}
                  </View>

                  {visibleGroups.map((group) => (
                    <GroupManagementCard
                      key={group.id}
                      group={group}
                      onApprove={handleApprove}
                      onDecline={handleDecline}
                      onClose={handleClose}
                      onViewMembers={handleViewMembers}
                      isLoading={actionLoading}
                    />
                  ))}
                </>
              ) : (
                <View style={styles.emptyState}>
                  <Text style={styles.emptyStateTitle}>No Groups Found</Text>
                  <Text style={styles.emptyStateText}>
                    There are no groups in your church yet.
                  </Text>
                </View>
              )}
            </ScrollView>
          )}

          <GroupMembersModal
            visible={showMembersModal}
            group={selectedGroup}
            onClose={() => {
              setShowMembersModal(false);
              setSelectedGroup(null);
            }}
          />

          {/* Help Modal */}
          <AdminHelp
            visible={showHelp}
            onClose={() => setShowHelp(false)}
            context="groups"
          />

          {/* Confirmation Dialogs */}
          {renderConfirmationDialog()}
        </AdminPageLayout>
      </AdminErrorBoundary>
    </ChurchAdminOnly>
  );
}

const styles = StyleSheet.create({
  container: {
    flex: 1,
    backgroundColor: '#fff',
  },
  errorContainer: {
    flex: 1,
    justifyContent: 'center',
    alignItems: 'center',
    padding: 24,
  },
  loadingContainer: {
    flex: 1,
    justifyContent: 'center',
    alignItems: 'center',
    padding: 24,
  },
  loadingText: {
    marginTop: 16,
    fontSize: 16,
    color: '#6c757d',
  },
  content: {
    flex: 1,
    padding: 24,
  },
  refreshButton: {
    backgroundColor: '#007AFF',
    borderRadius: 8,
    paddingVertical: 12,
    paddingHorizontal: 16,
    alignSelf: 'center',
    marginBottom: 16,
  },
  refreshButtonText: {
    fontSize: 14,
    fontWeight: '600',
    color: '#fff',
  },
  summary: {
    marginBottom: 16,
    padding: 16,
    backgroundColor: '#f8f9fa',
    borderRadius: 8,
  },
  summaryText: {
    fontSize: 14,
    color: '#6c757d',
    fontWeight: '500',
    marginBottom: 4,
  },
  groupCard: {
    marginBottom: 16,
    padding: 16,
  },
  groupHeader: {
    flexDirection: 'row',
    justifyContent: 'space-between',
    alignItems: 'flex-start',
    marginBottom: 8,
  },
  groupInfo: {
    flex: 1,
    marginRight: 12,
  },
  groupTitle: {
    fontSize: 18,
    fontWeight: '600',
    color: '#1a1a1a',
    marginBottom: 4,
  },
  statusBadge: {
    alignSelf: 'flex-start',
  },
  viewMembersButton: {
    paddingHorizontal: 8,
    paddingVertical: 4,
    backgroundColor: '#e5e7eb',
    borderRadius: 4,
  },
  viewMembersText: {
    fontSize: 12,
    color: '#6b7280',
    fontWeight: '500',
  },
  groupDescription: {
    fontSize: 14,
    color: '#6c757d',
    marginBottom: 12,
    lineHeight: 20,
  },
  groupDetails: {
    marginBottom: 12,
  },
  detailText: {
    fontSize: 14,
    color: '#6c757d',
    marginBottom: 4,
  },
  creatorInfo: {
    flexDirection: 'row',
    alignItems: 'center',
    marginBottom: 16,
  },
  creatorText: {
    fontSize: 14,
    color: '#6c757d',
    marginLeft: 8,
  },
  actionButtons: {
    flexDirection: 'row',
    gap: 8,
  },
  actionButton: {
    flex: 1,
  },
  emptyState: {
    flex: 1,
    justifyContent: 'center',
    alignItems: 'center',
    paddingVertical: 48,
  },
  emptyStateTitle: {
    fontSize: 20,
    fontWeight: '600',
    color: '#1a1a1a',
    marginBottom: 8,
  },
  emptyStateText: {
    fontSize: 16,
    color: '#6c757d',
    textAlign: 'center',
  },
  filterChip: {
    paddingVertical: 6,
    paddingHorizontal: 10,
    borderRadius: 16,
    backgroundColor: '#f3f4f6',
  },
  filterChipActive: {
    backgroundColor: '#007AFF',
  },
  filterChipText: {
    fontSize: 12,
    color: '#374151',
    fontWeight: '500',
  },
  filterChipTextActive: {
    color: '#fff',
  },
  modalOverlay: {
    position: 'absolute',
    top: 0,
    left: 0,
    right: 0,
    bottom: 0,
    backgroundColor: 'rgba(0, 0, 0, 0.5)',
    justifyContent: 'center',
    alignItems: 'center',
    zIndex: 1000,
  },
  modalContent: {
    backgroundColor: '#fff',
    borderRadius: 12,
    padding: 24,
    margin: 24,
    maxHeight: '80%',
    width: '90%',
  },
  modalHeader: {
    flexDirection: 'row',
    justifyContent: 'space-between',
    alignItems: 'center',
    marginBottom: 16,
  },
  modalTitle: {
    fontSize: 20,
    fontWeight: '600',
    color: '#1a1a1a',
  },
  closeButton: {
    padding: 4,
  },
  closeButtonText: {
    fontSize: 18,
    color: '#6c757d',
  },
  membersList: {
    maxHeight: 300,
  },
  memberItem: {
    flexDirection: 'row',
    alignItems: 'center',
    paddingVertical: 12,
    borderBottomWidth: 1,
    borderBottomColor: '#f0f0f0',
  },
  memberInfo: {
    flex: 1,
    marginLeft: 12,
  },
  memberName: {
    fontSize: 16,
    fontWeight: '500',
    color: '#1a1a1a',
  },
  memberRole: {
    fontSize: 14,
    color: '#007AFF',
    fontWeight: '500',
  },
  joinDate: {
    fontSize: 12,
    color: '#6c757d',
  },
  noMembersText: {
    fontSize: 16,
    color: '#6c757d',
    textAlign: 'center',
    paddingVertical: 24,
  },
  modalCloseButton: {
    marginTop: 16,
  },
});<|MERGE_RESOLUTION|>--- conflicted
+++ resolved
@@ -1,22 +1,13 @@
-<<<<<<< HEAD
-import React, { useState } from 'react';
-=======
 import React, { useState, useCallback } from 'react';
->>>>>>> af15f6d6
 import {
   View,
   StyleSheet,
   ScrollView,
-<<<<<<< HEAD
-  Alert,
-  TouchableOpacity,
-=======
   RefreshControl,
   Alert,
   TouchableOpacity,
   FlatList,
   Platform,
->>>>>>> af15f6d6
 } from 'react-native';
 import { Text } from '@/components/ui/Text';
 import {

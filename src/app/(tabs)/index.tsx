--- conflicted
+++ resolved
@@ -264,21 +264,13 @@
             </TouchableOpacity>
           </View>
 
-<<<<<<< HEAD
           {showGroupCards ? (
-=======
-          {userGroupMemberships && userGroupMemberships.length > 0 ? (
->>>>>>> 7b28965c
             <ScrollView
               horizontal
               showsHorizontalScrollIndicator={false}
               contentContainerStyle={styles.horizontalScroll}
             >
-<<<<<<< HEAD
               {activeMemberships.map((membership) => (
-=======
-              {userGroupMemberships.map((membership) => (
->>>>>>> 7b28965c
                 <View key={membership.group_id} style={styles.horizontalCard}>
                   <GroupCard
                     group={membership.group}
@@ -288,7 +280,6 @@
                   />
                 </View>
               ))}
-<<<<<<< HEAD
               {pendingJoinRequestsList.length > 0 &&
                 pendingJoinRequestsList.map((request) => {
                   if (!request.group) return null;
@@ -320,23 +311,6 @@
                   );
                 })}
             </ScrollView>
-=======
-            </ScrollView>
-          ) : userJoinRequests && userJoinRequests.length > 0 ? (
-            <EmptyState
-              title={
-                userJoinRequests.length === 1
-                  ? 'Join request pending'
-                  : 'Join requests pending'
-              }
-              message={
-                userJoinRequests.length === 1
-                  ? `You have requested to join ${userJoinRequests[0].group.title} - a leader will be in touch with more details`
-                  : `You have requested to join ${userJoinRequests.length} groups - a leader will be in touch with more details`
-              }
-              icon={null}
-            />
->>>>>>> 7b28965c
           ) : (
             <EmptyState
               title="No groups yet"

import React, { useState, useMemo, useEffect } from 'react';
import {
  View,
  StyleSheet,
  FlatList,
  RefreshControl,
  TouchableOpacity,
  Alert,
  Platform,
} from 'react-native';
import {
  SafeAreaView,
  useSafeAreaInsets,
} from 'react-native-safe-area-context';
import { Text } from '../../components/ui/Text';
import { useRouter } from 'expo-router';
import {
  GroupCard,
  GroupsMapView,
  FilterPanel,
  SearchBar,
  type ViewMode,
} from '../../components/groups';
import {
  useGroupsByChurch,
  useGroupMembership,
  useGroupMembers,
  useAllApprovedGroups,
  useIsGroupLeader,
} from '../../hooks/useGroups';
import { useAuthStore, useGroupFiltersStore } from '../../stores';
import { useErrorHandler, useLoadingState } from '../../hooks';
import {
  ErrorMessage,
  EmptyState,
  LoadingSpinner,
  Modal,
  Button,
} from '../../components/ui';
import { useUpdateUserProfile } from '../../hooks/useUsers';
import {
  applyGroupFilters,
  getActiveFiltersDescription,
  getActiveFiltersCount,
} from '../../utils/groupFilters';
import type { GroupWithDetails } from '../../types/database';
import { useFriends } from '../../hooks/useFriendships';
import { Ionicons } from '@expo/vector-icons';
import { locationService } from '../../services/location';
import { useTheme } from '@/theme/provider/useTheme';
import { Image } from 'react-native';

export default function GroupsScreen() {
  const router = useRouter();
  const { userProfile } = useAuthStore();
  const { filters, setSearchQuery } = useGroupFiltersStore();
  const { theme } = useTheme();
  const insets = useSafeAreaInsets();
  const friendsQuery = useFriends(userProfile?.id);
  const [showSearch, setShowSearch] = useState(false);
  const [isLocationSearchMode, setIsLocationSearchMode] = useState(false);
  const [showSortOptions, setShowSortOptions] = useState(false);
  const [showInfoModal, setShowInfoModal] = useState(false);
  const [showNoGroupFitsModal, setShowNoGroupFitsModal] = useState(false);
  const [locationSearchError, setLocationSearchError] = useState<string | null>(
    null
  );
  const [sortBy, setSortBy] = useState<'alphabetical' | 'distance' | 'friends'>(
    'alphabetical'
  );
  const [userCoords, setUserCoords] = useState<{
    latitude: number;
    longitude: number;
  } | null>(null);
  const [distanceOrigin, setDistanceOrigin] = useState<{
    address: string;
    coordinates: { latitude: number; longitude: number };
  } | null>(null);
  const { handleError } = useErrorHandler();
  const { isLoading: isLoadingFn, withLoading } = useLoadingState();
  // Create flow now navigates to dedicated page
  const [showFilterPanel, setShowFilterPanel] = useState(false);
  const [currentView, setCurrentView] = useState<ViewMode>('list');
  const updateUserProfile = useUpdateUserProfile();

  // Hide sort options when switching to map view
  const handleViewChange = (view: ViewMode) => {
    setCurrentView(view);
    if (view === 'map') {
      setShowSortOptions(false);
      // Keep search bar visible if sorting by distance and location is set
      if (sortBy === 'distance' && distanceOrigin) {
        setShowSearch(true);
      }
    }
  };

  // Close location search bar when switching away from distance sorting
  useEffect(() => {
    if (isLocationSearchMode && sortBy !== 'distance' && showSearch) {
      setShowSearch(false);
      setIsLocationSearchMode(false);
      setLocationSearchError(null);
    }
  }, [sortBy, isLocationSearchMode, showSearch]);

  const isChurchAdmin = userProfile?.roles?.includes('church_admin') ?? false;

  // Check if user is a group leader (of any group)
  const { data: isGroupLeaderCheck, isLoading: isLoadingLeaderCheck } =
    useIsGroupLeader(userProfile?.id);
  const isGroupLeader = isGroupLeaderCheck ?? false;

  // Both church admins and group leaders should see all groups
  const shouldFetchAllGroups = isChurchAdmin || isGroupLeader;

  const {
    data: churchGroups,
    isLoading: isLoadingChurchGroups,
    error: churchGroupsError,
    refetch: refetchChurchGroups,
  } = useGroupsByChurch(!shouldFetchAllGroups ? userProfile?.church_id : undefined);

  const {
    data: adminGroups,
    isLoading: isLoadingAdminGroups,
    error: adminGroupsError,
    refetch: refetchAdminGroups,
  } = useAllApprovedGroups(shouldFetchAllGroups);

<<<<<<< HEAD
  const allGroups = shouldFetchAllGroups ? adminGroups : churchGroups;
  const isLoading =
    isLoadingLeaderCheck ||
    (shouldFetchAllGroups ? isLoadingAdminGroups : isLoadingChurchGroups);
  const error = shouldFetchAllGroups ? adminGroupsError : churchGroupsError;
  const refetch = shouldFetchAllGroups ? refetchAdminGroups : refetchChurchGroups;
=======
  const allGroups = isChurchAdmin ? adminGroups : churchGroups;
  const isLoading = isChurchAdmin
    ? isLoadingAdminGroups
    : isLoadingChurchGroups;
  const error = isChurchAdmin ? adminGroupsError : churchGroupsError;
  const refetch = isChurchAdmin ? refetchAdminGroups : refetchChurchGroups;
>>>>>>> a9ad870c

  const friendIds = useMemo(
    () =>
      new Set(
        (friendsQuery.data || [])
          .map((friendship) => friendship.friend?.id)
          .filter((id): id is string => !!id)
      ),
    [friendsQuery.data]
  );

  const groupsWithVisibility = useMemo(() => {
    if (!allGroups) return [];

    const userChurchId = userProfile?.church_id;
    const userServiceId = userProfile?.service_id;

    return allGroups.reduce<
      (GroupWithDetails & {
        __isGreyedOut?: boolean;
        __category?: 'service' | 'church' | 'outside';
      })[]
    >(
      (acc, group) => {
        const isInUserChurch =
          !!userChurchId && group.church_id === userChurchId;
        const isInUserService =
          !!userServiceId && group.service_id === userServiceId;
        const friendInGroup = (group.memberships || []).some(
          (membership: any) =>
            membership.status === 'active' && friendIds.has(membership.user_id)
        );

        let include = false;
        let isGreyedOut = false;
        let category: 'service' | 'church' | 'outside' = 'outside';

        // Determine category for color coding
        if (isInUserService) {
          category = 'service';
        } else if (isInUserChurch) {
          category = 'church';
        } else {
          category = 'outside';
        }

        // Church admins and group leaders can see ALL groups
        if (isChurchAdmin || isGroupLeader) {
          include = true;
<<<<<<< HEAD
          // Grey out groups outside their church
          isGreyedOut = userChurchId
            ? group.church_id !== userChurchId
            : false;
=======
          isGreyedOut = userChurchId ? group.church_id !== userChurchId : false;
        } else if (isGroupLeader) {
          if (isInUserChurch) {
            include = true;
          } else if (friendInGroup) {
            include = true;
            isGreyedOut = true;
          }
>>>>>>> a9ad870c
        } else {
          // Regular users can see:
          // 1. All groups in their church (not just their service)
          // 2. Groups where their friends are members (greyed out if not in their church)
          if (isInUserChurch) {
            include = true;
          } else if (friendInGroup) {
            include = true;
            isGreyedOut = true;
          }
        }

        if (include) {
          acc.push({ ...group, __isGreyedOut: isGreyedOut, __category: category });
        }

        return acc;
      },
      []
    );
  }, [
    allGroups,
    friendIds,
    isChurchAdmin,
    isGroupLeader,
    userProfile?.church_id,
    userProfile?.service_id,
  ]);

  // Apply filters to groups (including "only with friends")
  const filteredGroups = useMemo(() => {
    if (!groupsWithVisibility) return [];
    let base = applyGroupFilters(groupsWithVisibility, filters);
    if (filters.onlyWithFriends) {
      base = base.filter((g) =>
        (g.memberships || []).some(
          (m: any) => m.status === 'active' && friendIds.has(m.user_id)
        )
      );
    }
    return base;
  }, [groupsWithVisibility, filters, friendIds]);

  // Sorted groups with computed distance and friend counts
  const groupsWithDistance = useMemo(() => {
    if (!filteredGroups) return [] as typeof filteredGroups & any[];
    const originCoords = distanceOrigin?.coordinates || userCoords || null;
    return filteredGroups
      .map((g) => {
        let distanceKm: number | undefined;
        if (sortBy === 'distance' && originCoords) {
          const parsed = locationService.parseGroupLocation(g.location);
          if (parsed.coordinates) {
            distanceKm = locationService.calculateDistance(
              originCoords,
              parsed.coordinates
            );
          }
        }

        // Calculate friends count for sorting
        const friendsCount = (g.memberships || []).filter(
          (m: any) => m.status === 'active' && friendIds.has(m.user_id)
        ).length;

        return {
          ...g,
          __distanceKm: distanceKm,
          __friendsCount: friendsCount,
        } as any;
      })
      .sort((a: any, b: any) => {
        if (
          sortBy === 'distance' &&
          (distanceOrigin?.coordinates || userCoords)
        ) {
          const da = a.__distanceKm;
          const db = b.__distanceKm;
          if (da == null && db == null) return 0;
          if (da == null) return 1;
          if (db == null) return -1;
          return da - db;
        } else if (sortBy === 'alphabetical') {
          return (a.title || '').localeCompare(b.title || '');
        } else if (sortBy === 'friends') {
          return b.__friendsCount - a.__friendsCount;
        }
        return 0;
      });
  }, [
    filteredGroups,
    sortBy,
    userCoords,
    distanceOrigin?.coordinates,
    friendIds,
  ]);

  const handleRefresh = async () => {
    await withLoading('refresh', async () => {
      try {
        await refetch();
      } catch (error) {
        handleError(error as Error, {
          context: {
            action: 'refresh_groups',
            churchId: userProfile?.church_id,
          },
          showAlert: false, // Don't show alert for refresh errors, just show in UI
        });
        throw error; // Re-throw so the error state is maintained
      }
    });
  };

  const handleGroupPress = (group: GroupWithDetails) => {
    router.push(`/group/${group.id}`);
  };

  const handleCreateGroup = () => {
    router.push('/group/create');
  };

  const handleCreateSuccess = () => {
    refetch(); // In case we come back and want to refresh
  };

  const renderGroupItem = ({
    item: group,
  }: {
    item: GroupWithDetails & { __distanceKm?: number };
  }) => {
    return (
      <GroupItemWithMembership
        group={group}
        onPress={() => handleGroupPress(group)}
        distanceKm={group.__distanceKm}
      />
    );
  };

  const renderEmptyState = () => {
    const hasFilters =
      filters.meetingDays.length > 0 ||
      filters.searchQuery.length > 0 ||
      filters.onlyWithFriends;

    return (
      <EmptyState
        icon={<Text style={{ fontSize: 48 }}>📖</Text>}
        title={hasFilters ? 'No Groups Match Your Filters' : 'No Groups Found'}
        message={
          hasFilters
            ? `No groups found matching: ${getActiveFiltersDescription(filters)}`
            : userProfile?.church_id
              ? 'There are no Bible study groups available in your church yet.'
              : 'Please complete your profile to see groups from your church.'
        }
      />
    );
  };

  const handleNoGroupFits = () => {
    setShowNoGroupFitsModal(true);
  };

  const handleConfirmCannotFindGroup = async () => {
    if (!userProfile?.id) return;

    try {
      await updateUserProfile.mutateAsync({
        userId: userProfile.id,
        updates: { cannot_find_group: true },
      });
      setShowNoGroupFitsModal(false);
      Alert.alert(
        'Thank you!',
        "We've flagged your account and our connections team will reach out to help you find a suitable group."
      );
    } catch (error) {
      handleError(error as Error);
    }
  };

  const renderListView = () => (
    <View style={styles.listViewContainer}>
      <View
        style={[
          styles.noGroupFitsButtonFloating,
          Platform.OS === 'ios'
            ? { top: -50 + insets.top } // iOS: hover above first card (negative offset to float above)
            : { top: 8 }, // Android: align with first card padding
        ]}
      >
        <View style={styles.noGroupFitsButtonContainer}>
          <Button
            title="No group fits?"
            onPress={handleNoGroupFits}
            variant="secondary"
            size="small"
            style={styles.noGroupFitsButton}
            textStyle={styles.noGroupFitsButtonText}
          />
        </View>
      </View>
      <FlatList
        data={groupsWithDistance as any}
        renderItem={renderGroupItem}
        keyExtractor={(item) => item.id}
        ListEmptyComponent={renderEmptyState}
        refreshControl={
          <RefreshControl
            refreshing={isLoadingFn('refresh')}
            onRefresh={handleRefresh}
          />
        }
        showsVerticalScrollIndicator={false}
        contentContainerStyle={[styles.listContent, { paddingTop: 8 }]}
      />
    </View>
  );

  const renderMapView = () => (
    <GroupsMapView
      groups={filteredGroups}
      onGroupPress={handleGroupPress}
      isLoading={isLoading}
      onNoGroupFits={handleNoGroupFits}
      distanceOrigin={distanceOrigin}
      onDistanceOriginChange={(origin) => {
        // Update distance origin when user moves the map
        setDistanceOrigin({
          address: origin.address || 'Selected Location',
          coordinates: origin.coordinates,
        });
        // Ensure search bar stays visible and shows the updated location
        if (sortBy === 'distance') {
          setShowSearch(true);
        }
      }}
    />
  );

  const renderErrorState = () => (
    <ErrorMessage
      error={error!}
      onRetry={handleRefresh}
      style={styles.errorContainer}
    />
  );

  if (isLoading && !allGroups) {
    return (
      <SafeAreaView
        style={[
          styles.container,
          { backgroundColor: theme.colors.background.primary },
        ]}
      >
        <View style={styles.loadingContainer}>
          <LoadingSpinner size="large" />
          <Text variant="body" color="secondary" style={styles.loadingText}>
            Loading groups...
          </Text>
        </View>
      </SafeAreaView>
    );
  }

  if (error && !allGroups) {
    return (
      <SafeAreaView
        style={[
          styles.container,
          { backgroundColor: theme.colors.background.primary },
        ]}
      >
        {renderErrorState()}
      </SafeAreaView>
    );
  }

  return (
    <SafeAreaView
      style={[
        styles.container,
        { backgroundColor: theme.colors.background.primary },
      ]}
    >
      <View
        style={[
          styles.compactHeader,
          { backgroundColor: theme.colors.surface.primary },
        ]}
      >
        <View style={styles.headerLeft}>
          <Image
            source={require('../../../assets/figma-128-1563/47c97a3de297c8957bfbc742d3e4396bccd0d31a.png')}
            style={styles.logo}
            resizeMode="contain"
          />
          <Text variant="h4" weight="black" style={styles.title}>
            Groups
          </Text>
        </View>
        <View style={styles.headerActions}>
          <TouchableOpacity
            style={styles.figmaIconButton}
            onPress={() => {
              if (showSearch) {
                // If search bar is already open
                if (isLocationSearchMode) {
                  // If in location mode, switch to group search mode (don't close)
                  setIsLocationSearchMode(false);
                  setLocationSearchError(null);
                } else {
                  // If already in group search mode, close the search bar
                  setShowSearch(false);
                }
              } else {
                // If search bar is closed, open it in group search mode
                setIsLocationSearchMode(false);
                setLocationSearchError(null);
                setShowSearch(true);
              }
            }}
            accessibilityLabel="Search groups"
          >
            <View
              style={[
                styles.iconButtonInner,
                (showSearch && !isLocationSearchMode) || filters.searchQuery.length > 0
                  ? styles.iconButtonInnerActive
                  : null,
              ]}
            >
              <Ionicons
                name="search-outline"
                size={16}
                color={
                  (showSearch && !isLocationSearchMode) || filters.searchQuery.length > 0
                    ? '#FFFFFF'
                    : '#2C2235'
                }
              />
            </View>
          </TouchableOpacity>
          <TouchableOpacity
            style={styles.figmaIconButton}
            onPress={() =>
              handleViewChange(currentView === 'list' ? 'map' : 'list')
            }
            accessibilityLabel={`Switch to ${currentView === 'list' ? 'map' : 'list'} view`}
          >
            <View
              style={[
                styles.iconButtonInner,
                currentView === 'map' && styles.iconButtonInnerActive,
              ]}
            >
              <Ionicons
                name={currentView === 'list' ? 'map-outline' : 'list-outline'}
                size={16}
                color={currentView === 'map' ? '#FFFFFF' : '#2C2235'}
              />
            </View>
          </TouchableOpacity>
          <TouchableOpacity
            style={[
              styles.iconButton,
              { backgroundColor: theme.colors.secondary[100] },
            ]}
            onPress={() => setShowFilterPanel(true)}
            accessibilityLabel="Filter groups"
          >
            <View
              style={[
                styles.iconButtonInner,
                getActiveFiltersCount(filters) > 0 &&
                  styles.iconButtonInnerActive,
              ]}
            >
              <Ionicons
                name="funnel-outline"
                size={16}
                color={
                  getActiveFiltersCount(filters) > 0 ? '#FFFFFF' : '#2C2235'
                }
              />
            </View>
          </TouchableOpacity>
          <TouchableOpacity
            style={styles.figmaIconButton}
            onPress={() =>
              currentView !== 'map' && setShowSortOptions((s) => !s)
            }
            accessibilityLabel="Sort options"
            disabled={currentView === 'map'}
          >
            <View
              style={[
                styles.iconButtonInner,
                currentView === 'map' && styles.iconButtonDisabled,
                currentView !== 'map' &&
                  sortBy !== 'alphabetical' &&
                  styles.iconButtonInnerActive,
              ]}
            >
              <Ionicons
                name="swap-vertical-outline"
                size={20}
                color={
                  currentView === 'map'
                    ? '#8B8A8C'
                    : sortBy !== 'alphabetical'
                      ? '#FFFFFF'
                      : '#2C2235'
                }
              />
            </View>
          </TouchableOpacity>
          <TouchableOpacity
            style={styles.figmaIconButton}
            onPress={() => {
              if (showSearch && isLocationSearchMode) {
                // If search bar is already open in location mode, close it and clear distance sorting
                setShowSearch(false);
                setIsLocationSearchMode(false);
                setLocationSearchError(null);
                // Clear distance sorting - go back to alphabetical
                setSortBy('alphabetical');
                // Clear distance origin
                setDistanceOrigin(null);
              } else {
                // If search bar is not shown, open it in location mode
                setIsLocationSearchMode(true);
                // Set sort to distance (makes arrow pink)
                setSortBy('distance');
                // Open search bar in location mode
                setShowSearch(true);
                // Clear location search errors when opening
                setLocationSearchError(null);
              }
            }}
            accessibilityLabel="Choose location to measure distance from"
          >
            <View
              style={[
                styles.iconButtonInner,
                sortBy === 'distance' && styles.iconButtonInnerActive, // Pink when distance is selected
              ]}
            >
              <Ionicons
                name="navigate-outline"
                size={16}
                color={sortBy === 'distance' ? '#FFFFFF' : '#2C2235'}
              />
            </View>
          </TouchableOpacity>
          {userProfile?.church_id && (
            <TouchableOpacity
              style={styles.figmaIconButton}
              onPress={handleCreateGroup}
              accessibilityLabel="Create group"
            >
              <View style={styles.iconButtonInner}>
                <Ionicons name="add-outline" size={24} color="#2C2235" />
              </View>
            </TouchableOpacity>
          )}
        </View>
      </View>

      {showSearch && (!isLocationSearchMode || sortBy === 'distance') && (
        <SearchBar
          key={isLocationSearchMode ? 'location-search' : 'group-search'}
          placeholder={
            isLocationSearchMode ? 'Enter search location' : 'Search groups...'
          }
          value={isLocationSearchMode ? (distanceOrigin?.address || '') : undefined}
          onLocationSearch={
            isLocationSearchMode
              ? async (query: string) => {
                  try {
                    // Clear any previous errors
                    setLocationSearchError(null);
                    // Geocode the search query to get coordinates
                    const coordinates =
                      await locationService.geocodeAddress(query);
                    if (coordinates) {
                      // Get reverse geocode to get a formatted address
                      const address =
                        await locationService.reverseGeocode(coordinates);
                      setDistanceOrigin({
                        address: address?.formattedAddress || query,
                        coordinates,
                      });
                      // Don't clear search query - filters should remain when sorting by location
                      // Clear error on success
                      setLocationSearchError(null);
                      // Keep search bar open so user can see/change the location
                    } else {
                      // Set error state instead of using global error handler
                      setLocationSearchError('Location not found');
                    }
                  } catch (error) {
                    // Set error state instead of using global error handler
                    setLocationSearchError('Location not found');
                  }
                }
              : undefined
          }
          onLocationClear={
            isLocationSearchMode
              ? () => {
                  setDistanceOrigin(null);
                  // Don't clear search query - filters should remain when clearing location
                  setLocationSearchError(null);
                }
              : undefined
          }
          error={locationSearchError}
          onErrorChange={setLocationSearchError}
        />
      )}

      {showSortOptions && (
        <View
          style={[
            styles.sortOptionsPanel,
            { backgroundColor: theme.colors.surface.primary },
          ]}
        >
          <TouchableOpacity
            style={[
              styles.sortOption,
              sortBy === 'alphabetical' && styles.sortOptionSelected,
            ]}
            onPress={() => {
              setSortBy('alphabetical');
              setShowSortOptions(false);
              // Clear distance origin and close search bar when switching away from distance sorting
              if (distanceOrigin) {
                setDistanceOrigin(null);
              }
              // Close search bar if it's open in location mode
              if (isLocationSearchMode) {
                setIsLocationSearchMode(false);
                setLocationSearchError(null);
                setShowSearch(false);
              }
            }}
          >
            <Ionicons
              name="text-outline"
              size={20}
              color={
                sortBy === 'alphabetical'
                  ? '#FF0083'
                  : '#2C2235'
              }
            />
            <Text
              variant="body"
              style={[
                styles.sortOptionText,
                sortBy === 'alphabetical' ? styles.sortOptionTextSelected : {},
              ]}
            >
              Alphabetically
            </Text>
          </TouchableOpacity>

          <TouchableOpacity
            style={[
              styles.sortOption,
              sortBy === 'distance' && styles.sortOptionSelected,
            ]}
            onPress={async () => {
              if (!userCoords) {
                const coords = await locationService.getCurrentLocation();
                if (coords) setUserCoords(coords);
              }
              setSortBy('distance');
              setShowSortOptions(false);
              // Switch to location search mode and open search bar
              setIsLocationSearchMode(true);
              setShowSearch(true);
              setLocationSearchError(null);
            }}
          >
            <Ionicons
              name="navigate-outline"
              size={20}
              color={
                sortBy === 'distance' ? '#FF0083' : '#2C2235'
              }
            />
            <Text
              variant="body"
              style={[
                styles.sortOptionText,
                sortBy === 'distance' ? styles.sortOptionTextSelected : {},
              ]}
            >
              By distance
            </Text>
          </TouchableOpacity>

          <TouchableOpacity
            style={[
              styles.sortOption,
              styles.sortOptionLast,
              sortBy === 'friends' && styles.sortOptionSelected,
            ]}
            onPress={() => {
              setSortBy('friends');
              setShowSortOptions(false);
              // Clear distance origin and close search bar when switching away from distance sorting
              if (distanceOrigin) {
                setDistanceOrigin(null);
              }
              // Close search bar if it's open in location mode
              if (isLocationSearchMode) {
                setIsLocationSearchMode(false);
                setLocationSearchError(null);
                setShowSearch(false);
              }
            }}
          >
            <Ionicons
              name="people-outline"
              size={20}
              color={
                sortBy === 'friends' ? '#FF0083' : '#2C2235'
              }
            />
            <Text
              variant="body"
              style={[
                styles.sortOptionText,
                sortBy === 'friends' ? styles.sortOptionTextSelected : {},
              ]}
            >
              By number of friends
            </Text>
          </TouchableOpacity>
        </View>
      )}

      <View style={styles.contentContainer}>
        {currentView === 'list' ? renderListView() : renderMapView()}
      </View>

      <Modal
        isVisible={showInfoModal}
        onClose={() => setShowInfoModal(false)}
        title="Groups Overview"
        scrollable
      >
        <View style={styles.infoModalContent}>
          <Text variant="body" style={styles.infoModalParagraph}>
            Explore Bible study groups from here, switch between the list and
            map views, and tap any card to see full details or request to join.
          </Text>

          <View style={styles.infoModalSection}>
            <Text variant="h6" style={styles.infoModalHeading}>
              Visibility rules
            </Text>
            <Text variant="body" style={styles.infoModalBullet}>
              • Members see groups in their own service. Groups with your
              friends outside the service appear in grey.
            </Text>
            <Text variant="body" style={styles.infoModalBullet}>
              • Group leaders see every group in their church plus grey markers
              for friend groups in other churches.
            </Text>
            <Text variant="body" style={styles.infoModalBullet}>
              • Church admins see every approved group. Groups outside your
              church are tinted grey for context.
            </Text>
          </View>

          <View style={styles.infoModalSection}>
            <Text variant="h6" style={styles.infoModalHeading}>
              Helpful tips
            </Text>
            <Text variant="body" style={styles.infoModalBullet}>
              • Use filters and search to narrow by day or friends in
              a group.
            </Text>
            <Text variant="body" style={styles.infoModalBullet}>
              • Switch to the map to browse by location and tap pins for quick
              access to the group card.
            </Text>
            <Text variant="body" style={styles.infoModalBullet}>
              • Grey groups are outside your immediate scope but include
              friends—reach out if you&apos;re interested.
            </Text>
          </View>
        </View>
      </Modal>

      <FilterPanel
        isVisible={showFilterPanel}
        onClose={() => setShowFilterPanel(false)}
      />

      {/* No Group Fits Modal */}
      <Modal
        isVisible={showNoGroupFitsModal}
        onClose={() => setShowNoGroupFitsModal(false)}
        title=""
        showCloseButton={false}
      >
        <View style={styles.noGroupFitsModalContent}>
          <TouchableOpacity
            style={styles.noGroupFitsModalCloseButton}
            onPress={() => setShowNoGroupFitsModal(false)}
            accessibilityLabel="Close modal"
          >
            <Ionicons name="close" size={24} color="#6b7280" />
          </TouchableOpacity>
          <Text variant="body" style={styles.noGroupFitsModalText}>
            Oh no! We're sorry that you couldn't find any groups that looked
            suitable.{'\n\n'}
            Click below to let your connections team know!
          </Text>
          <Button
            title="I can't find a group"
            onPress={handleConfirmCannotFindGroup}
            loading={updateUserProfile.isPending}
            style={styles.noGroupFitsButtonModal}
          />
        </View>
      </Modal>
    </SafeAreaView>
  );
}

// Component to handle membership status for each group
const GroupItemWithMembership: React.FC<{
  group: GroupWithDetails & {
    __distanceKm?: number;
    __category?: 'service' | 'church' | 'outside';
  };
  onPress: () => void;
  distanceKm?: number;
}> = ({ group, onPress, distanceKm }) => {
  const { userProfile } = useAuthStore();
  const { data: membershipData } = useGroupMembership(
    group.id,
    userProfile?.id
  );
  const { data: members } = useGroupMembers(group.id);
  const friendsQuery = useFriends(userProfile?.id);

  const router = useRouter();

  const membershipStatus = membershipData?.membership?.role || null;

  const friendUsers = React.useMemo(() => {
    const friendIds = new Set(
      (friendsQuery.data || [])
        .map((f) => f.friend?.id)
        .filter((id): id is string => !!id)
    );

    return (members || [])
      .filter((m) => m.user?.id && friendIds.has(m.user.id))
      .map((m) => m.user)
      .filter((user): user is NonNullable<typeof user> => !!user);
  }, [friendsQuery.data, members]);

  const friendsInGroup = React.useMemo(
    () => friendUsers.slice(0, 3),
    [friendUsers]
  );

  const friendsCount = friendUsers.length;

  const leaders = React.useMemo(() => {
    return (members || [])
      .filter((m) => m.role === 'leader' && m.status === 'active' && m.user)
      .map((m) => m.user)
      .filter((user): user is NonNullable<typeof user> => !!user);
    // Pass full leaders array - GroupCard handles display logic for 1, 2, 3, and 4+ leaders
  }, [members]);

  return (
    <GroupCard
      group={group}
      onPress={onPress}
      membershipStatus={membershipStatus}
      distanceKm={
        typeof distanceKm === 'number'
          ? distanceKm
          : (group as any).__distanceKm
      }
      friendsCount={friendsCount}
      friendsInGroup={friendsInGroup}
      leaders={leaders}
      currentUserId={userProfile?.id}
      onPressFriends={() => {
        // Navigate to group detail and open friends modal
        onPress();
      }}
      category={(group as any).__category}
    />
  );
};

const styles = StyleSheet.create({
  container: {
    flex: 1,
  },
  compactHeader: {
    paddingHorizontal: 19,
    paddingVertical: 8,
    flexDirection: 'row',
    alignItems: 'center',
    justifyContent: 'space-between',
    minHeight: 60,
  },
  headerLeft: {
    flexDirection: 'row',
    alignItems: 'center',
    gap: 12,
  },
  logo: {
    width: 27,
    height: 27,
  },
  title: {
    color: '#2C2235',
    fontSize: 22,
    lineHeight: 22,
    letterSpacing: -0.44,
    fontWeight: '800',
  },
  headerActions: {
    flexDirection: 'row',
    alignItems: 'center',
    gap: 8,
  },
  figmaIconButton: {
    width: 34,
    height: 34,
    borderRadius: 17,
    alignItems: 'center',
    justifyContent: 'center',
  },
  iconButtonInner: {
    width: 34,
    height: 34,
    borderRadius: 17,
    backgroundColor: '#F9FAFC',
    alignItems: 'center',
    justifyContent: 'center',
  },
  searchButtonInner: {
    backgroundColor: '#FF0083',
  },
  iconButtonInnerActive: {
    backgroundColor: '#FF0083',
  },
  iconButtonDisabled: {
    opacity: 0.5,
  },
  iconButton: {
    width: 34,
    height: 34,
    borderRadius: 17,
    backgroundColor: '#f3f4f6',
    alignItems: 'center',
    justifyContent: 'center',
    position: 'relative',
  },
  toggleButton: {
    flexDirection: 'row',
    alignItems: 'center',
    justifyContent: 'center',
    paddingHorizontal: 8,
    paddingVertical: 6,
    borderRadius: 17,
    minWidth: 60,
  },
  badge: {
    position: 'absolute',
    top: -4,
    right: -4,
    backgroundColor: '#8b5cf6',
    borderRadius: 8,
    minWidth: 16,
    height: 16,
    alignItems: 'center',
    justifyContent: 'center',
    paddingHorizontal: 3,
  },
  badgeText: { color: '#fff' },
  contentContainer: {
    flex: 1,
  },
  listContent: {
    flexGrow: 1,
    paddingBottom: 16,
    paddingHorizontal: 0,
  },
  listViewContainer: {
    flex: 1,
    position: 'relative',
  },
  noGroupFitsButtonContainer: {
    shadowColor: '#000',
    shadowOffset: {
      width: 0,
      height: 2,
    },
    shadowOpacity: 0.25,
    shadowRadius: 3.84,
    elevation: 5,
  },
  noGroupFitsButtonFloating: {
    position: 'absolute',
    left: 16,
    zIndex: 10,
  },
  noGroupFitsButton: {
    paddingHorizontal: 14,
    maxWidth: 120, // Compact width to match the drawn outline
    backgroundColor: '#2C2235', // Match friends badge color
    borderColor: '#2C2235',
  },
  noGroupFitsButtonText: {
    color: '#FFFFFF', // Ensure white text on dark purple background
  },
  noGroupFitsModalContent: {
    padding: 20,
    paddingTop: 48, // 12 (top spacing) + 24 (icon height) + 12 (padding below icon)
    alignItems: 'center',
    position: 'relative',
  },
  noGroupFitsModalCloseButton: {
    position: 'absolute',
    right: 12,
    top: 12,
    width: 24,
    height: 24,
    justifyContent: 'center',
    alignItems: 'center',
    zIndex: 10,
  },
  noGroupFitsModalText: {
    textAlign: 'center',
    marginBottom: 24,
    lineHeight: 22,
  },
  noGroupFitsButtonModal: {
    minWidth: 200,
  },
  loadingContainer: {
    flex: 1,
    justifyContent: 'center',
    alignItems: 'center',
    padding: 32,
  },
  loadingText: {
    marginTop: 16,
  },
  errorContainer: {
    margin: 16,
  },
  createButton: {
    marginTop: 16,
  },
  sortOptionsPanel: {
    marginHorizontal: 16,
    marginTop: 8,
    marginBottom: 8,
    paddingHorizontal: 12,
    paddingVertical: 8,
    backgroundColor: '#FFFFFF',
    borderRadius: 12,
    shadowColor: '#000',
    shadowOffset: {
      width: 0,
      height: 1,
    },
    shadowOpacity: 0.1,
    shadowRadius: 2,
    elevation: 2,
  },
  sortOption: {
    flexDirection: 'row',
    alignItems: 'center',
    paddingVertical: 12,
    paddingHorizontal: 12,
    borderRadius: 8,
    marginBottom: 4,
    backgroundColor: 'transparent',
  },
  sortOptionLast: {
    marginBottom: 0,
  },
  sortOptionSelected: {
    backgroundColor: '#FFE5F3',
  },
  sortOptionText: {
    marginLeft: 12,
    color: '#2C2235',
    fontSize: 14,
    fontWeight: '500',
  },
  sortOptionTextSelected: {
    color: '#2C2235',
    fontWeight: '600',
  },
  infoModalContent: {
    paddingVertical: 4,
  },
  infoModalParagraph: {
    color: '#374151',
    marginBottom: 12,
  },
  infoModalSection: {
    marginBottom: 16,
  },
  infoModalHeading: {
    fontWeight: '600',
    color: '#1f2937',
    marginBottom: 4,
  },
  infoModalBullet: {
    color: '#374151',
    marginBottom: 8,
  },
});<|MERGE_RESOLUTION|>--- conflicted
+++ resolved
@@ -128,21 +128,12 @@
     refetch: refetchAdminGroups,
   } = useAllApprovedGroups(shouldFetchAllGroups);
 
-<<<<<<< HEAD
   const allGroups = shouldFetchAllGroups ? adminGroups : churchGroups;
   const isLoading =
     isLoadingLeaderCheck ||
     (shouldFetchAllGroups ? isLoadingAdminGroups : isLoadingChurchGroups);
   const error = shouldFetchAllGroups ? adminGroupsError : churchGroupsError;
   const refetch = shouldFetchAllGroups ? refetchAdminGroups : refetchChurchGroups;
-=======
-  const allGroups = isChurchAdmin ? adminGroups : churchGroups;
-  const isLoading = isChurchAdmin
-    ? isLoadingAdminGroups
-    : isLoadingChurchGroups;
-  const error = isChurchAdmin ? adminGroupsError : churchGroupsError;
-  const refetch = isChurchAdmin ? refetchAdminGroups : refetchChurchGroups;
->>>>>>> a9ad870c
 
   const friendIds = useMemo(
     () =>
@@ -192,21 +183,10 @@
         // Church admins and group leaders can see ALL groups
         if (isChurchAdmin || isGroupLeader) {
           include = true;
-<<<<<<< HEAD
           // Grey out groups outside their church
           isGreyedOut = userChurchId
             ? group.church_id !== userChurchId
             : false;
-=======
-          isGreyedOut = userChurchId ? group.church_id !== userChurchId : false;
-        } else if (isGroupLeader) {
-          if (isInUserChurch) {
-            include = true;
-          } else if (friendInGroup) {
-            include = true;
-            isGreyedOut = true;
-          }
->>>>>>> a9ad870c
         } else {
           // Regular users can see:
           // 1. All groups in their church (not just their service)

--- conflicted
+++ resolved
@@ -9,11 +9,8 @@
   Platform,
 } from 'react-native';
 import { Ionicons } from '@expo/vector-icons';
-<<<<<<< HEAD
 import { router } from 'expo-router';
-=======
 import { SafeAreaView } from 'react-native-safe-area-context';
->>>>>>> 2c079b5d
 import { FriendsList } from './FriendsList';
 import { FriendSearch } from './FriendSearch';
 import { useTheme } from '../../theme/provider/useTheme';

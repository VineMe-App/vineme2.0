--- conflicted
+++ resolved
@@ -90,22 +90,9 @@
         }
       }
 
-<<<<<<< HEAD
-    if (result.success) {
-      onNext({});
-    } else {
-      const fallback = 'Error sending email\nContact connect@vineme.app for support';
-      const message = result.error || fallback;
-      if (message.toLowerCase().includes('error sending email')) {
-        setError(fallback);
-      } else {
-        setError(message);
-      }
-=======
       onNext({});
     } catch (err: any) {
       setError(err?.message || 'Failed to save email. Please try again.');
->>>>>>> 343677a0
     }
   };
 

--- conflicted
+++ resolved
@@ -273,16 +273,10 @@
               </View>
             ) : services.length > 0 ? (
               <>
-<<<<<<< HEAD
-                <AppText variant="labelSmall" color="secondary" style={styles.serviceLabel}>
-                  Which service do you attend regularly?
-                </AppText>
-=======
                 <Text style={styles.serviceLabel}>
                   <Text style={styles.serviceLabelBold}>Which service you attend regularly?</Text>
                   <Text style={styles.serviceLabelLight}> (Select all that applies:)</Text>
                 </Text>
->>>>>>> 343677a0
                 {services.map((svc) => {
                   const isServiceSelected = selectedServiceId === svc.id;
                   // Format service name with time (e.g., "Sunday Morning 10:30")

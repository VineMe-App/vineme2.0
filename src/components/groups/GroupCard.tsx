import React from 'react';
import {
  View,
  StyleSheet,
  TouchableOpacity,
  ViewStyle,
  Animated,
  Easing,
} from 'react-native';
import { Text } from '../ui/Text';
import type { GroupWithDetails, User } from '../../types/database';
import { OptimizedImage } from '../ui/OptimizedImage';
import { Avatar } from '../ui/Avatar';
import { GroupPlaceholderImage } from '../ui/GroupPlaceholderImage';
import { Ionicons } from '@expo/vector-icons';
import { locationService } from '../../services/location';
import { useTheme } from '../../theme/provider/useTheme';

interface GroupCardProps {
  group: GroupWithDetails;
  onPress?: () => void;
  membershipStatus?: 'member' | 'leader' | 'admin' | null;
  friendsCount?: number;
  friendsInGroup?: User[];
  leaders?: User[];
  onPressFriends?: () => void;
  style?: ViewStyle;
  distanceKm?: number;
  pendingLabel?: string;
  pendingTooltip?: string;
}

export const GroupCard: React.FC<GroupCardProps> = ({
  group,
  onPress,
  membershipStatus,
  friendsCount,
  friendsInGroup,
  leaders,
  onPressFriends,
  style,
  distanceKm,
  pendingLabel,
  pendingTooltip,
}) => {
  const { theme } = useTheme();

  const formatMeetingTime = (day: string, time: string) => {
    const date = new Date(`2000-01-01T${time}`);
    const formattedTime = date.toLocaleTimeString('en-US', {
      hour: 'numeric',
      minute: '2-digit',
      hour12: true,
    });
    return `${day}s at ${formattedTime}`;
  };

  const formatLocation = (location: any) => {
    const parsed = locationService.parseGroupLocation(location);
    if (parsed.address && parsed.address.trim().length > 0)
      return parsed.address;
    if (typeof location === 'string' && location.trim().length > 0)
      return location;
    if (location?.room) return `Room ${location.room}`;
    return 'Location TBD';
  };

  const [showPendingTip, setShowPendingTip] = React.useState(false);

  const isAwaitingVerification = group.status === 'pending';
  const hasCustomPending = Boolean(pendingLabel);
  const badgeLabel = hasCustomPending
    ? pendingLabel || 'Join request pending'
    : 'Awaiting Confirmation';
  const tooltipMessage = hasCustomPending
    ? pendingTooltip
    : 'A member of your clergy has received your request and will be in touch to approve or discuss.';
  const showPendingBadge = isAwaitingVerification || hasCustomPending;
  const shouldBlockNavigation = showPendingBadge;
  const pressAnim = React.useRef(new Animated.Value(0)).current;

  const handlePressIn = React.useCallback(() => {
    if (!shouldBlockNavigation) return;
    Animated.timing(pressAnim, {
      toValue: 1,
      duration: 120,
      easing: Easing.out(Easing.quad),
      useNativeDriver: true,
    }).start();
  }, [pressAnim, shouldBlockNavigation]);

  const handlePressOut = React.useCallback(() => {
    if (!shouldBlockNavigation) return;
    Animated.timing(pressAnim, {
      toValue: 0,
      duration: 200,
      easing: Easing.inOut(Easing.quad),
      useNativeDriver: true,
    }).start();
  }, [pressAnim, shouldBlockNavigation]);

  const pulseOpacity = pressAnim.interpolate({
    inputRange: [0, 1],
    outputRange: [0, 0.18],
  });

  return (
    <TouchableOpacity
      style={[
        styles.card,
        { backgroundColor: theme.colors.surface.secondary }, // Faded pink background
        style,
      ]}
      onPress={shouldBlockNavigation ? undefined : onPress}
      activeOpacity={0.7}
      onPressIn={handlePressIn}
      onPressOut={handlePressOut}
    >
      {showPendingBadge && (
        <View pointerEvents="none" style={styles.pendingWash} />
      )}
      {shouldBlockNavigation && (
        <Animated.View
          pointerEvents="none"
          style={[
            StyleSheet.absoluteFillObject as any,
            {
              backgroundColor: '#fff',
              opacity: pulseOpacity,
              borderRadius: 12,
            },
          ]}
        />
      )}
      <View style={styles.content}>
        {/* Group Image with Friend Avatars Overlay */}
        <View style={styles.imageContainer}>
          {group.image_url ? (
            <OptimizedImage
              source={{ uri: group.image_url }}
              style={styles.image}
              quality="medium"
              lazy={true}
              maxWidth={400}
              maxHeight={120}
              resizeMode="cover"
            />
          ) : (
            <GroupPlaceholderImage style={styles.image} />
          )}

          {/* Bottom Left - Members Indicator */}
          {group.member_count !== undefined && (
            <View style={styles.bottomLeftIndicator}>
              <View style={styles.indicator}>
                <Text style={styles.indicatorText}>{group.member_count}</Text>
                <Ionicons name="person-outline" size={14} color="#fff" />
              </View>
            </View>
          )}

<<<<<<< HEAD
          {/* Top Left - Pending Badge */}
          {showPendingBadge && (
            <TouchableOpacity
              style={styles.pendingBadge}
              onPress={() => setShowPendingTip((v) => !v)}
              activeOpacity={0.85}
              accessibilityRole={tooltipMessage ? 'button' : 'text'}
              accessibilityLabel={tooltipMessage ? badgeLabel : undefined}
              accessibilityHint={
                tooltipMessage ? 'Tap to view details' : undefined
              }
            >
              <Ionicons name="time-outline" size={16} color="#b45309" />
              <Text style={styles.pendingText}>{badgeLabel}</Text>
              {tooltipMessage && (
                <Ionicons
                  name="information-circle"
                  size={16}
                  color="#b45309"
                  style={{ marginLeft: 6 }}
                />
              )}
            </TouchableOpacity>
          )}
=======
          {/* Top Left - Badges */}
          <View style={styles.topLeftBadges}>
            {group.status === 'pending' && (
              <View style={styles.pendingBadge}>
                <Ionicons name="time-outline" size={16} color="#b45309" />
                <Text style={styles.pendingText}>Pending</Text>
              </View>
            )}
            {group.at_capacity && (
              <View style={styles.fullBadge}>
                <Ionicons name="people" size={14} color="#c2410c" />
                <Text style={styles.fullText}>Full</Text>
              </View>
            )}
          </View>
>>>>>>> 7b28965c

          {/* Bottom Right - Friend Avatars */}
          {friendsInGroup && friendsInGroup.length > 0 && (
            <View style={styles.friendsOverlay}>
              <View style={styles.friendAvatars}>
                {friendsInGroup.map((friend, index) => (
                  <View
                    key={friend.id}
                    style={[
                      styles.friendAvatar,
                      { marginLeft: index > 0 ? -8 : 0 },
                    ]}
                  >
                    <Avatar
                      imageUrl={friend.avatar_url}
                      name={friend.name || undefined}
                      size={24}
                    />
                  </View>
                ))}
              </View>
              <Text variant="caption" style={styles.friendsCount}>
                {friendsCount} friend{friendsCount !== 1 ? 's' : ''}
              </Text>
            </View>
          )}
        </View>

        <View style={styles.info}>
          {/* Title and Status */}
          <View style={styles.header}>
            <Text
              variant="h6"
              style={styles.title}
              numberOfLines={2}
              ellipsizeMode="tail"
            >
              {group.title}
            </Text>
            {membershipStatus && (
              <View
                style={[styles.statusBadge, styles[`${membershipStatus}Badge`]]}
              >
                <Text
                  variant="caption"
                  weight="semiBold"
                  style={[styles.statusText, styles[`${membershipStatus}Text`]]}
                >
                  {membershipStatus === 'member'
                    ? 'Member'
                    : membershipStatus === 'leader'
                      ? 'Leader'
                      : 'Admin'}
                </Text>
              </View>
            )}
          </View>

          <View style={styles.details}>
            {typeof distanceKm === 'number' && (
              <View style={styles.detailRow}>
                <Ionicons name="navigate-outline" size={16} color="#6b7280" />
                <Text
                  variant="bodySmall"
                  style={styles.detailText}
                  numberOfLines={1}
                >
                  {distanceKm.toFixed(1)} km away
                </Text>
              </View>
            )}
            {group.meeting_day && group.meeting_time && (
              <View style={styles.detailRow}>
                <Ionicons name="calendar-outline" size={16} color="#6b7280" />
                <Text
                  variant="bodySmall"
                  style={styles.detailText}
                  numberOfLines={1}
                >
                  {formatMeetingTime(group.meeting_day, group.meeting_time)}
                </Text>
              </View>
            )}
            <View style={styles.detailRow}>
              <Ionicons name="location-outline" size={16} color="#6b7280" />
              <Text
                variant="bodySmall"
                style={styles.detailText}
                numberOfLines={1}
              >
                {formatLocation(group.location)}
              </Text>
            </View>
            {leaders && leaders.length > 0 && (
              <View style={styles.detailRow}>
                <Ionicons name="star-outline" size={16} color="#6b7280" />
                <View style={styles.leaderTextAndAvatars}>
                  <Text
                    variant="bodySmall"
                    style={styles.leaderText}
                    numberOfLines={1}
                  >
                    Led by{' '}
                    {leaders
                      .slice(0, 3)
                      .map((leader) => leader.name)
                      .join(', ')}
                    {leaders.length > 3 && ` and ${leaders.length - 3} others`}
                  </Text>
                  <View style={styles.leaderAvatars}>
                    {leaders.slice(0, 3).map((leader, index) => (
                      <View
                        key={leader.id}
                        style={[
                          styles.leaderAvatar,
                          { marginLeft: index > 0 ? -4 : 0 },
                        ]}
                      >
                        <Avatar
                          imageUrl={leader.avatar_url}
                          name={leader.name || undefined}
                          size={20}
                        />
                      </View>
                    ))}
                  </View>
                </View>
              </View>
            )}
          </View>

          {group.service?.name && (
            <Text
              variant="caption"
              color="tertiary"
              style={styles.service}
              numberOfLines={1}
              ellipsizeMode="tail"
            >
              Service: {group.service.name}
            </Text>
          )}
        </View>
      </View>

      {showPendingTip && tooltipMessage && (
        <TouchableOpacity
          activeOpacity={1}
          onPress={() => setShowPendingTip(false)}
          style={styles.pendingTooltip}
          accessibilityRole="button"
          accessibilityLabel="Hide pending information"
          accessibilityHint="Tap to dismiss"
        >
          <Text variant="caption" style={styles.tooltipText}>
            {tooltipMessage}
          </Text>
        </TouchableOpacity>
      )}
    </TouchableOpacity>
  );
};

const styles = StyleSheet.create({
  card: {
    borderRadius: 12,
    marginHorizontal: 16,
    marginVertical: 8,
    overflow: 'hidden',
    // Background color now set dynamically with theme
  },
  content: {
    padding: 16,
    position: 'relative',
    zIndex: 1,
  },
  imageContainer: {
    position: 'relative',
    marginBottom: 12,
  },
  image: {
    width: '100%',
    height: 120,
    borderRadius: 8,
    backgroundColor: '#f0f0f0',
  },
  friendsOverlay: {
    position: 'absolute',
    bottom: 8,
    right: 8,
    backgroundColor: 'rgba(0, 0, 0, 0.7)',
    borderRadius: 12,
    paddingHorizontal: 8,
    paddingVertical: 4,
    flexDirection: 'row',
    alignItems: 'center',
    gap: 6,
  },
  friendAvatars: {
    flexDirection: 'row',
    alignItems: 'center',
  },
  friendAvatar: {
    // No border - just clean avatar circles
  },
  friendsCount: {
    color: '#fff',
    fontSize: 12,
    fontWeight: '500',
  },
  pendingWash: {
    ...StyleSheet.absoluteFillObject,
    backgroundColor: 'rgba(255, 255, 255, 0.12)',
    zIndex: 0,
  },
  bottomLeftIndicator: {
    position: 'absolute',
    bottom: 8,
    left: 8,
  },
  indicator: {
    backgroundColor: 'rgba(0, 0, 0, 0.7)',
    borderRadius: 12,
    paddingHorizontal: 6,
    paddingVertical: 3,
    flexDirection: 'row',
    alignItems: 'center',
    gap: 4,
  },
  indicatorText: {
    color: '#fff',
    fontSize: 12,
    fontWeight: '600',
  },
  info: {
    flex: 1,
  },
  header: {
    flexDirection: 'row',
    justifyContent: 'space-between',
    alignItems: 'flex-start',
    marginBottom: 8,
  },
  title: {
    color: '#1a1a1a',
    flex: 1,
    marginRight: 8,
  },
  statusBadge: {
    paddingHorizontal: 8,
    paddingVertical: 4,
    borderRadius: 12,
    minWidth: 60,
    alignItems: 'center',
  },
  memberBadge: {
    backgroundColor: '#e3f2fd',
  },
  leaderBadge: {
    backgroundColor: '#fff3e0',
  },
  adminBadge: {
    backgroundColor: '#fce4ec',
  },
  statusText: {
    // Typography handled by Text component variant
  },
  memberText: {
    color: '#1976d2',
  },
  adminText: {
    color: '#c2185b',
  },
  details: {
    marginBottom: 8,
  },
  detailRow: {
    flexDirection: 'row',
    alignItems: 'center',
    gap: 6,
    marginBottom: 4,
  },
  detailText: {
    color: '#333',
    flex: 1,
  },
  leaderTextAndAvatars: {
    flexDirection: 'row',
    alignItems: 'center',
    flex: 1,
  },
  leaderText: {
    color: '#333',
  },
  leaderAvatars: {
    flexDirection: 'row',
    alignItems: 'center',
    marginLeft: 4,
  },
  leaderAvatar: {
    // No border - just clean avatar circles
  },
  service: {
    color: '#888',
    fontStyle: 'italic',
  },
  topLeftBadges: {
    position: 'absolute',
    top: 8,
    left: 8,
    zIndex: 2,
    flexDirection: 'row',
    gap: 6,
  },
  pendingBadge: {
    flexDirection: 'row',
    alignItems: 'center',
    gap: 6,
    backgroundColor: '#fffbeb',
    paddingHorizontal: 10,
    paddingVertical: 4,
    borderRadius: 12,
  },
  pendingText: {
    color: '#92400e',
    fontWeight: '600',
    fontSize: 12,
  },
<<<<<<< HEAD
  pendingTooltip: {
    position: 'absolute',
    top: 20,
    left: 16,
    right: 16,
    paddingHorizontal: 12,
    paddingVertical: 8,
    borderRadius: 8,
    borderWidth: StyleSheet.hairlineWidth,
    borderColor: 'rgba(0,0,0,0.1)',
    backgroundColor: '#fff',
    shadowColor: '#000',
    shadowOpacity: 0.15,
    shadowRadius: 6,
    shadowOffset: { width: 0, height: 3 },
    elevation: 4,
    zIndex: 3,
  },
  tooltipText: {
    color: '#1f2937',
    lineHeight: 18,
=======
  fullBadge: {
    flexDirection: 'row',
    alignItems: 'center',
    gap: 4,
    backgroundColor: '#fff7ed',
    paddingHorizontal: 8,
    paddingVertical: 4,
    borderRadius: 12,
    borderWidth: 1,
    borderColor: '#fed7aa',
  },
  fullText: {
    color: '#c2410c',
    fontWeight: '700',
    fontSize: 11,
    letterSpacing: 0.5,
>>>>>>> 7b28965c
  },
});<|MERGE_RESOLUTION|>--- conflicted
+++ resolved
@@ -159,39 +159,30 @@
             </View>
           )}
 
-<<<<<<< HEAD
-          {/* Top Left - Pending Badge */}
-          {showPendingBadge && (
-            <TouchableOpacity
-              style={styles.pendingBadge}
-              onPress={() => setShowPendingTip((v) => !v)}
-              activeOpacity={0.85}
-              accessibilityRole={tooltipMessage ? 'button' : 'text'}
-              accessibilityLabel={tooltipMessage ? badgeLabel : undefined}
-              accessibilityHint={
-                tooltipMessage ? 'Tap to view details' : undefined
-              }
-            >
-              <Ionicons name="time-outline" size={16} color="#b45309" />
-              <Text style={styles.pendingText}>{badgeLabel}</Text>
-              {tooltipMessage && (
-                <Ionicons
-                  name="information-circle"
-                  size={16}
-                  color="#b45309"
-                  style={{ marginLeft: 6 }}
-                />
-              )}
-            </TouchableOpacity>
-          )}
-=======
           {/* Top Left - Badges */}
           <View style={styles.topLeftBadges}>
-            {group.status === 'pending' && (
-              <View style={styles.pendingBadge}>
+            {showPendingBadge && (
+              <TouchableOpacity
+                style={styles.pendingBadge}
+                onPress={() => setShowPendingTip((v) => !v)}
+                activeOpacity={0.85}
+                accessibilityRole={tooltipMessage ? 'button' : 'text'}
+                accessibilityLabel={tooltipMessage ? badgeLabel : undefined}
+                accessibilityHint={
+                  tooltipMessage ? 'Tap to view details' : undefined
+                }
+              >
                 <Ionicons name="time-outline" size={16} color="#b45309" />
-                <Text style={styles.pendingText}>Pending</Text>
-              </View>
+                <Text style={styles.pendingText}>{badgeLabel}</Text>
+                {tooltipMessage && (
+                  <Ionicons
+                    name="information-circle"
+                    size={16}
+                    color="#b45309"
+                    style={{ marginLeft: 6 }}
+                  />
+                )}
+              </TouchableOpacity>
             )}
             {group.at_capacity && (
               <View style={styles.fullBadge}>
@@ -200,7 +191,6 @@
               </View>
             )}
           </View>
->>>>>>> 7b28965c
 
           {/* Bottom Right - Friend Avatars */}
           {friendsInGroup && friendsInGroup.length > 0 && (
@@ -529,7 +519,6 @@
     fontWeight: '600',
     fontSize: 12,
   },
-<<<<<<< HEAD
   pendingTooltip: {
     position: 'absolute',
     top: 20,
@@ -551,7 +540,7 @@
   tooltipText: {
     color: '#1f2937',
     lineHeight: 18,
-=======
+  },
   fullBadge: {
     flexDirection: 'row',
     alignItems: 'center',
@@ -568,6 +557,5 @@
     fontWeight: '700',
     fontSize: 11,
     letterSpacing: 0.5,
->>>>>>> 7b28965c
   },
 });
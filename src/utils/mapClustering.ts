/**
 * Map clustering utilities for optimizing map performance with many group pins
 */

import type { GroupWithDetails } from '../types/database';

export interface Coordinates {
  latitude: number;
  longitude: number;
}

export interface ClusterPoint extends Coordinates {
  id: string;
  data: GroupWithDetails;
  category?: 'service' | 'church' | 'outside';
}

export interface Cluster {
  id: string;
  coordinates: Coordinates;
  points: ClusterPoint[];
  count: number;
  category?: 'service' | 'church' | 'outside';
}

export interface ClusteringOptions {
  radius: number; // Clustering radius in pixels
  minZoom: number;
  maxZoom: number;
  extent: number; // Tile extent (default: 512)
  nodeSize: number; // Size of the KD-tree leaf node (affects performance)
}

const DEFAULT_CLUSTERING_OPTIONS: ClusteringOptions = {
  radius: 40,
  minZoom: 0,
  maxZoom: 16,
  extent: 512,
  nodeSize: 64,
};

/**
 * Simple clustering implementation for map markers
 */
export class MapClusterer {
  private options: ClusteringOptions;
  private points: ClusterPoint[] = [];

  constructor(options: Partial<ClusteringOptions> = {}) {
    this.options = { ...DEFAULT_CLUSTERING_OPTIONS, ...options };
  }

  /**
   * Load points from groups data
   */
  load(groups: GroupWithDetails[]): void {
    this.points = groups
      .map((group) => this.groupToClusterPoint(group))
      .filter((point): point is ClusterPoint => point !== null);
  }

  /**
   * Get clusters for a given zoom level and bounds
   */
  getClusters(
    bbox: [number, number, number, number], // [west, south, east, north]
    zoom: number
  ): (Cluster | ClusterPoint)[] {
    // For zoom levels 11-13 where clusters frequently split/combine (18->9,8,1),
    // use a larger buffer but still rely on bounds filtering to avoid reprocessing
    // the entire dataset on every pan.
    const minLng = bbox[0];
    const minLat = bbox[1];
    const maxLng = bbox[2];
    const maxLat = bbox[3];

    const lngRange = maxLng - minLng;
    const latRange = maxLat - minLat;

    // Use a very large buffer multiplier to include groups well outside the viewport
    const bufferMultiplier = zoom >= 11 && zoom <= 13 ? 3.0 : 2.0; // Extra padding mid-zoom
    const minBuffer = zoom >= 11 && zoom <= 13 ? 0.2 : 0.1; // Ensure generous bounds mid-zoom

    const lngBuffer = Math.max(lngRange * bufferMultiplier, minBuffer);
    const latBuffer = Math.max(latRange * bufferMultiplier, minBuffer);

    // Filter points within bounds (with buffer to prevent edge-case filtering)
    // Handle longitude wrapping for coordinates near -180/180
    const pointsInBounds = this.points.filter((point) => {
      // Check latitude with buffer
      const inLatBounds = point.latitude >= minLat - latBuffer && point.latitude <= maxLat + latBuffer;
      
      if (!inLatBounds) return false;
      
      // Check longitude with buffer, handling potential wrapping
      // For normal cases (not crossing date line)
      if (minLng <= maxLng) {
        return point.longitude >= minLng - lngBuffer && point.longitude <= maxLng + lngBuffer;
      }
      // For cases crossing date line (west > east), check both sides
      return (
        point.longitude >= minLng - lngBuffer ||
        point.longitude <= maxLng + lngBuffer
      );
    });

    const midZoom = zoom >= 11 && zoom <= 13;
    const pointsToCluster = midZoom && pointsInBounds.length === 0 ? this.points : pointsInBounds;

    // If zoom is high enough, return individual points
    if (zoom >= this.options.maxZoom) {
      return pointsToCluster;
    }

    if (midZoom) {
      // Cluster with bounded set to avoid O(N^2) work while keeping generous padding
      return this.clusterPoints(pointsToCluster, zoom);
    }

    // Perform clustering
    return this.clusterPoints(pointsToCluster, zoom);
  }

  /**
   * Convert group to cluster point
   */
  private groupToClusterPoint(group: GroupWithDetails): ClusterPoint | null {
    const coordinates = this.extractCoordinates(group.location);

    if (!coordinates) return null;

    return {
      id: group.id,
      latitude: coordinates.latitude,
      longitude: coordinates.longitude,
      data: group,
      category: (group as any).__category,
    };
  }

  /**
   * Extract coordinates from group location data
   */
  private extractCoordinates(location: any): Coordinates | null {
    if (!location) return null;

    // Handle different location formats
    if (typeof location === 'object') {
      if (location.coordinates) {
        return {
          latitude: location.coordinates.lat || location.coordinates.latitude,
          longitude: location.coordinates.lng || location.coordinates.longitude,
        };
      }

      if (location.lat && location.lng) {
        return {
          latitude: location.lat,
          longitude: location.lng,
        };
      }

      if (location.latitude && location.longitude) {
        return {
          latitude: location.latitude,
          longitude: location.longitude,
        };
      }
    }

    return null;
  }

  /**
   * Cluster points using simple distance-based clustering
<<<<<<< HEAD
   * Split clusters by category to ensure different colored groups don't cluster together
=======
   * Ensures all points are included (either in clusters or as individual points)
>>>>>>> a9ad870c
   */
  private clusterPoints(
    points: ClusterPoint[],
    zoom: number
  ): (Cluster | ClusterPoint)[] {
    if (points.length === 0) return [];
    
    const clusters: (Cluster | ClusterPoint)[] = [];
    const processed = new Set<string>();
    const clusterRadius = this.getClusterRadius(zoom);

    // Process all points to ensure none are lost
    for (const point of points) {
      if (processed.has(point.id)) continue;

<<<<<<< HEAD
      // Find nearby points WITH THE SAME CATEGORY
=======
      // Find nearby points within cluster radius
>>>>>>> a9ad870c
      const nearbyPoints = points.filter(
        (p) =>
          !processed.has(p.id) &&
          this.getDistance(point, p) <= clusterRadius &&
          p.category === point.category // Only cluster same category
      );

      if (nearbyPoints.length === 1) {
        // Single point, no clustering needed
        clusters.push(point);
        processed.add(point.id);
      } else {
        // Create cluster with category
        const cluster: Cluster = {
          id: `cluster_${point.id}_${nearbyPoints.length}`,
          coordinates: this.getCenterPoint(nearbyPoints),
          points: nearbyPoints,
          count: nearbyPoints.length,
          category: point.category, // Assign category to cluster
        };

        clusters.push(cluster);
        nearbyPoints.forEach((p) => processed.add(p.id));
      }
    }

    // Safety check: ensure all points were processed
    if (processed.size !== points.length) {
      // This should never happen, but if it does, add remaining points as individual markers
      const unprocessed = points.filter((p) => !processed.has(p.id));
      if (unprocessed.length > 0) {
        console.warn(
          `[MapClusterer] ${unprocessed.length} points were not clustered, adding as individual markers`
        );
        clusters.push(...unprocessed);
      }
    }

    return clusters;
  }

  /**
   * Calculate cluster radius based on zoom level
   */
  private getClusterRadius(zoom: number): number {
    // Decrease radius as zoom increases
    const baseRadius = this.options.radius;
    const zoomFactor = Math.pow(2, this.options.maxZoom - zoom);
    return baseRadius * zoomFactor;
  }

  /**
   * Calculate distance between two points in meters
   */
  private getDistance(point1: Coordinates, point2: Coordinates): number {
    const R = 6371e3; // Earth's radius in meters
    const φ1 = (point1.latitude * Math.PI) / 180;
    const φ2 = (point2.latitude * Math.PI) / 180;
    const Δφ = ((point2.latitude - point1.latitude) * Math.PI) / 180;
    const Δλ = ((point2.longitude - point1.longitude) * Math.PI) / 180;

    const a =
      Math.sin(Δφ / 2) * Math.sin(Δφ / 2) +
      Math.cos(φ1) * Math.cos(φ2) * Math.sin(Δλ / 2) * Math.sin(Δλ / 2);
    const c = 2 * Math.atan2(Math.sqrt(a), Math.sqrt(1 - a));

    return R * c;
  }

  /**
   * Calculate center point of multiple coordinates
   */
  private getCenterPoint(points: ClusterPoint[]): Coordinates {
    if (points.length === 1) {
      return {
        latitude: points[0].latitude,
        longitude: points[0].longitude,
      };
    }

    let totalLat = 0;
    let totalLng = 0;

    for (const point of points) {
      totalLat += point.latitude;
      totalLng += point.longitude;
    }

    return {
      latitude: totalLat / points.length,
      longitude: totalLng / points.length,
    };
  }

  /**
   * Get total number of points
   */
  getPointCount(): number {
    return this.points.length;
  }

  /**
   * Clear all points
   */
  clear(): void {
    this.points = [];
  }
}

/**
 * Viewport-based optimization for map rendering
 */
export class MapViewportOptimizer {
  private static readonly BASE_VIEWPORT_PADDING = 0.1; // 10% base padding around viewport

  /**
   * Calculate optimal bounds with adaptive padding (more padding when zoomed out and when zoomed in)
   */
  static getOptimalBounds(viewport: {
    latitude: number;
    longitude: number;
    latitudeDelta: number;
    longitudeDelta: number;
  }): [number, number, number, number] {
    // Increase padding both when zoomed out AND when zoomed in
    // When zoomed out (large delta), need padding to include more groups
    // When zoomed in (small delta), need padding to prevent precision issues from filtering out markers
    const zoomLevel = this.getZoomLevel(viewport.latitudeDelta);
    
    // Use very generous padding to ensure all visible groups are included in bounds
    // This prevents groups from disappearing when clusters split or combine (especially on iOS)
    let paddingMultiplier: number;
    if (zoomLevel < 10) {
      // Very zoomed out - use large padding
      paddingMultiplier = 0.5;
    } else {
      // For all other zoom levels, use very generous padding (150% = 2.5x viewport)
      // This ensures groups don't disappear when clusters change, especially during splits
      paddingMultiplier = 1.5; // 150% padding = bounds are 2.5x the viewport size
    }
    
    const latPadding = viewport.latitudeDelta * paddingMultiplier;
    const lngPadding = viewport.longitudeDelta * paddingMultiplier;

    return [
      viewport.longitude - viewport.longitudeDelta / 2 - lngPadding, // west
      viewport.latitude - viewport.latitudeDelta / 2 - latPadding, // south
      viewport.longitude + viewport.longitudeDelta / 2 + lngPadding, // east
      viewport.latitude + viewport.latitudeDelta / 2 + latPadding, // north
    ];
  }

  /**
   * Determine if viewport has changed significantly
   */
  static hasSignificantChange(
    oldViewport: any,
    newViewport: any,
    threshold: number = 0.1
  ): boolean {
    if (!oldViewport || !newViewport) return true;

    const latChange = Math.abs(oldViewport.latitude - newViewport.latitude);
    const lngChange = Math.abs(oldViewport.longitude - newViewport.longitude);
    const latDeltaChange = Math.abs(
      oldViewport.latitudeDelta - newViewport.latitudeDelta
    );
    const lngDeltaChange = Math.abs(
      oldViewport.longitudeDelta - newViewport.longitudeDelta
    );

    return (
      latChange > oldViewport.latitudeDelta * threshold ||
      lngChange > oldViewport.longitudeDelta * threshold ||
      latDeltaChange > oldViewport.latitudeDelta * threshold ||
      lngDeltaChange > oldViewport.longitudeDelta * threshold
    );
  }

  /**
   * Calculate zoom level from latitude delta
   */
  static getZoomLevel(latitudeDelta: number): number {
    return Math.round(Math.log(360 / latitudeDelta) / Math.LN2);
  }
}

/**
 * Performance monitoring for map operations
 */
export class MapPerformanceMonitor {
  private static metrics: {
    clusteringTime: number[];
    renderTime: number[];
    pointCount: number[];
  } = {
    clusteringTime: [],
    renderTime: [],
    pointCount: [],
  };

  static startClustering(): () => void {
    const startTime = performance.now();

    return () => {
      const endTime = performance.now();
      this.metrics.clusteringTime.push(endTime - startTime);

      // Keep only last 100 measurements
      if (this.metrics.clusteringTime.length > 100) {
        this.metrics.clusteringTime.shift();
      }
    };
  }

  static startRendering(): () => void {
    const startTime = performance.now();

    return () => {
      const endTime = performance.now();
      this.metrics.renderTime.push(endTime - startTime);

      // Keep only last 100 measurements
      if (this.metrics.renderTime.length > 100) {
        this.metrics.renderTime.shift();
      }
    };
  }

  static recordPointCount(count: number): void {
    this.metrics.pointCount.push(count);

    // Keep only last 100 measurements
    if (this.metrics.pointCount.length > 100) {
      this.metrics.pointCount.shift();
    }
  }

  static getAverageClusteringTime(): number {
    const times = this.metrics.clusteringTime;
    return times.length > 0
      ? times.reduce((a, b) => a + b, 0) / times.length
      : 0;
  }

  static getAverageRenderTime(): number {
    const times = this.metrics.renderTime;
    return times.length > 0
      ? times.reduce((a, b) => a + b, 0) / times.length
      : 0;
  }

  static getAveragePointCount(): number {
    const counts = this.metrics.pointCount;
    return counts.length > 0
      ? counts.reduce((a, b) => a + b, 0) / counts.length
      : 0;
  }

  static getPerformanceReport(): {
    avgClusteringTime: number;
    avgRenderTime: number;
    avgPointCount: number;
    totalMeasurements: number;
  } {
    return {
      avgClusteringTime: this.getAverageClusteringTime(),
      avgRenderTime: this.getAverageRenderTime(),
      avgPointCount: this.getAveragePointCount(),
      totalMeasurements: this.metrics.clusteringTime.length,
    };
  }

  static clearMetrics(): void {
    this.metrics.clusteringTime = [];
    this.metrics.renderTime = [];
    this.metrics.pointCount = [];
  }
}

/**
 * Create optimized map clusterer with performance monitoring
 */
export function createOptimizedMapClusterer(
  options: Partial<ClusteringOptions> = {}
): MapClusterer {
  return new MapClusterer(options);
}<|MERGE_RESOLUTION|>--- conflicted
+++ resolved
@@ -173,11 +173,7 @@
 
   /**
    * Cluster points using simple distance-based clustering
-<<<<<<< HEAD
    * Split clusters by category to ensure different colored groups don't cluster together
-=======
-   * Ensures all points are included (either in clusters or as individual points)
->>>>>>> a9ad870c
    */
   private clusterPoints(
     points: ClusterPoint[],
@@ -193,11 +189,7 @@
     for (const point of points) {
       if (processed.has(point.id)) continue;
 
-<<<<<<< HEAD
       // Find nearby points WITH THE SAME CATEGORY
-=======
-      // Find nearby points within cluster radius
->>>>>>> a9ad870c
       const nearbyPoints = points.filter(
         (p) =>
           !processed.has(p.id) &&

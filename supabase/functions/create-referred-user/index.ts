--- conflicted
+++ resolved
@@ -204,17 +204,9 @@
       .eq('id', userId)
       .single();
 
-<<<<<<< HEAD
     if (!existingProfile) {
       // Create user profile
       const { error: profileError } = await supabase.from('users').insert({
-=======
-
-    // Create referral record
-    if (payload.groupId) {
-      // Create referral row first per spec: id = referred user id (primary key), referred_by_user_id = referrer
-      const { error: refError } = await supabase.from('referrals').insert({
->>>>>>> 13c4d717
         id: userId,
         name:
           buildFullName(payload.firstName, payload.lastName) ||
@@ -258,6 +250,7 @@
       }
     }
 
+
     // Create referral record
     const { data: referralRow, error: referralError } = await supabase
       .from('referrals')
@@ -268,7 +261,6 @@
         church_id: churchId,
         note: payload.note || null,
       })
-<<<<<<< HEAD
       .select('id')
       .single();
 
@@ -328,54 +320,6 @@
       }),
       { status: 200 }
     );
-=======
-      if (refError) {
-
-        return new Response(
-          JSON.stringify({ ok: true, userId, referralCreated: false, warning: `Referral row not created: ${refError.message}` }),
-          { status: 200 },
-        )
-      }
-
-      // Also create a pending group_membership linked to this referral
-      const { error: memError } = await supabase.from('group_memberships').insert({
-        group_id: payload.groupId,
-        user_id: userId,
-        role: 'member',
-        status: 'pending',
-        joined_at: now,
-        referral_id: userId,
-        journey_status: 1
-      })
-      if (memError) {
-        return new Response(
-          JSON.stringify({ ok: true, userId, referralCreated: true, membershipCreated: false, warning: `Membership not created: ${memError.message}` }),
-          { status: 200 },
-        )
-      }
-    } else {
-      // General referral without group
-      const { error: refError } = await supabase.from('referrals').insert({
-        id: userId,
-        group_id: null,
-        referred_by_user_id: payload.referrerId || null,
-        church_id: churchId,
-        note: payload.note || null,
-        created_at: now,
-        updated_at: now,
-      })
-      if (refError) {
-        return new Response(
-          JSON.stringify({ ok: true, userId, referralCreated: false, warning: `Referral row not created: ${refError.message}` }),
-          { status: 200 },
-        )
-      }
-    }
-
-    // Return created user id
-
-    return new Response(JSON.stringify({ ok: true, userId, referralCreated: Boolean(payload.groupId), membershipCreated: Boolean(payload.groupId) }), { status: 200 })
->>>>>>> 13c4d717
   } catch (e) {
     return new Response(JSON.stringify({ ok: false, error: String(e) }), {
       status: 200,
